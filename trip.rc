# trip.rc -- take a tour of rc
# Invoke as "path-to-new-rc < trip.rc"

rc=$0
echo tripping $rc $version

tmpdir=''
fn fail {
	echo >[1=2] trip took a wrong turn: $*
	rm -rf $tmpdir
	fn sigexit
	exit 1
}
fn expect {
	echo >[1=2] -n expect $^*^': '
}
fn submatch {
	if (!~ $#* 3)
		fail incorrect invocation of submatch
	got = `` $nl { prompt=$nl $rc -ic $1>[2=1] }
	if (!~ $got $2) {
		echo got $got expected $2
		fail $3
	}
}
fn sigexit sigint sigquit sigsegv
fn sigexit {
	echo trip complete
}
tmpdir=`{ mktemp -d -t rc-trip.XXXXXX }
tmp=$tmpdir/tmp
nl='
'

#
# rc -c
#

if ($rc -c >[2]/dev/null) fail 'rc -c didn''t report a bad exit status'
x=`{$rc -c 'echo $0 $2 $#*' a b c d e f}
if (false) {					# WARNING: this differs from sh
	if (!~ $x(1) a) fail rc -c reports '$0' incorrectly as $x(1)
	if (!~ $x(2) c) fail rc -c reports '$2' incorrectly as $x(2)
	if (!~ $x(3) 5) fail rc -c reports '$#' incorrectly as $x(3)
} else {
	if (!~ $x(1) $rc) fail rc -c reports '$0' incorrectly as $x(1)
	if (!~ $x(2) b) fail rc -c reports '$2' incorrectly as $x(2)
	if (!~ $x(3) 6) fail rc -c reports '$#' incorrectly as $x(3)
}

#
# umask
#

umask 0
> $tmp
x=`{ls -l $tmp}
if (!~ $x(1) -rw-rw-rw-*) fail umask 0 produced incorrect result: $x(1)
rm -f $tmp
umask 027
> $tmp
y=`{ls -l $tmp}
if (!~ $y(1) -rw-r-----*) fail umask 027 produced incorrect file: $y(1)
rm -f $tmp
if (!~ `umask 027) fail umask reported bad value: `umask

submatch 'umask bad' 'bad umask' 'bad umask'
submatch 'umask -027' 'bad umask' 'bad umask'
submatch 'umask 999999' 'bad umask' 'bad umask'
submatch 'umask hi there' 'rc: too many arguments to umask' 'umask arg count'

if (!~ `umask 027) fail bad umask changed umask value to `umask

#
# redirections
#

fn bytes { for (i) x=`{wc -c $i} echo $x(1) }
echo foo > foo > bar
if (!~ `{bytes foo} 0) fail double redirection created non-empty empty file
if (!~ `{bytes bar} 4) fail double redirection created wrong sized file: `{bytes bar}
rm -f foo bar
echo -n >1 >[2]2 >[1=2] foo
x = `` '' {cat 1}
if (!~ $#x 0) fail dup created non-empty empty file: `` '' {cat 1}
if (!~ `` '' {cat 2} foo) fail dup put wrong contents in file : `` '' {cat 2}
rm -f 1 2

expect error from cat, closing stdin
cat >[0=]

submatch 'cat>(1 2 3)' 'rc: multi-word filename in redirection' 'redirection error'
submatch 'cat>()' 'rc: null filename in redirection' 'redirection error'

#
# blow the input stack
#

if (!~ hi `{
eval eval eval eval eval eval eval eval eval eval eval eval eval \
eval eval eval eval eval eval eval eval eval eval eval eval eval \
eval eval eval eval eval eval eval eval eval eval eval eval eval \
eval eval eval eval eval eval eval eval eval eval eval eval eval \
eval eval eval eval eval eval eval eval eval eval eval eval eval \
eval eval eval eval eval eval eval eval eval eval eval eval eval \
eval eval eval eval eval eval eval eval eval eval eval eval eval \
eval eval eval eval eval eval eval eval eval eval eval eval eval \
eval eval eval eval eval eval eval eval eval eval eval eval eval \
eval eval eval eval eval eval eval eval eval eval eval eval eval \
eval eval eval eval eval eval eval eval eval eval eval echo hi
})
	fail huge eval

#
# heredocs and herestrings
#

bigfile=$tmpdir/big.$pid
od $rc | sed 5000q > $bigfile
abc=(this is a)
x=()
result='this is a heredoc
this is an heredoc
'
if (!~ `` '' {<<[5] EOF cat <[0=5]} $result) fail unquoted heredoc
$abc heredoc$x
$abc^n $x^here$x^doc
EOF
{if (!~ `` $nl cat '	') fail quoted heredoc} << ' '
	
 

<<<[9] ``''{cat $bigfile} \
{
 	if(!~ ``''{cat <[0=9]}``'' cat)fail large herestrings
} < \
$bigfile

rm -f $bigfile

if (!~ `{cat<<eof
$$
eof
} '$')
	fail quoting '$' in heredoc

submatch 'cat<<eof' 'rc: heredoc incomplete' 'incomplete heredoc'
submatch 'cat<<eof
' 'rc: heredoc incomplete' 'incomplete heredoc'

submatch 'cat<<(eof eof)' 'rc: eof-marker not a single literal word' 'bad heredoc marker'

#
# lexical analysis
#

expect warning
./tripping 0 > $tmp
$rc $tmp
rm -f $tmp

echo here_is_a_really_long_word.It_has_got_to_be_longer_than_1000_characters_for_the_lexical_analyzers_buffer_to_overflow_but_that_should_not_be_too_difficult_to_do.Let_me_start_writing_some_Lewis_Carroll.Twas_brillig_and_the_slithy_toves,Did_gyre_and_gimble_in_the_wabe.All_mimsy_were_the_borogoves,And_the_mome-raths_outgrabe.Beware_the_Jabberwock_my_son,The_jaws_that_bite,the_claws_that_catch.Beware_the_Jub-jub_bird,and_shun_The_frumious_Bandersnatch.He_took_his_vorpal_sword_in_hand,Long_time_the_manxome_foe_he_sought,So_rested_he_by_the_Tumtum_tree,And_stood_awhile_in_thought.And_as_in_uffish_thought_he_stood,The_Jabberwock,with_eyes_of_flame,Came_whiffling_through_the_tulgey_wood,And_burbled_as_it_came.One_two,one_two.And_through_and_through_The_vorpal_blade_went_snicker-snack.He_left_it_dead_and_with_its_head,He_went_galumphing_back.And_hast_thou_slain_the_Jabberwock?Come_to_my_arms,my_beamish_boy,Oh_frabjous_day.Callooh_callay.He_chortled_in_his_joy.Twas_brillig,and_the_slithy_toves,Did_gyre_and_gimble_in_the_wabe,All_mimsy_were_the_borogoves,And_the_mome-raths_outgrabe. > $tmpdir/$pid.lw

echo 'here_is_a_really_long_word.It_has_got_to_be_longer_than_1000_characters_for_the_lexical_analyzers_buffer_to_overflow_but_that_should_not_be_too_difficult_to_do.Let_me_start_writing_some_Lewis_Carroll.Twas_brillig_and_the_slithy_toves,Did_gyre_and_gimble_in_the_wabe.All_mimsy_were_the_borogoves,And_the_mome-raths_outgrabe.Beware_the_Jabberwock_my_son,The_jaws_that_bite,the_claws_that_catch.Beware_the_Jub-jub_bird,and_shun_The_frumious_Bandersnatch.He_took_his_vorpal_sword_in_hand,Long_time_the_manxome_foe_he_sought,So_rested_he_by_the_Tumtum_tree,And_stood_awhile_in_thought.And_as_in_uffish_thought_he_stood,The_Jabberwock,with_eyes_of_flame,Came_whiffling_through_the_tulgey_wood,And_burbled_as_it_came.One_two,one_two.And_through_and_through_The_vorpal_blade_went_snicker-snack.He_left_it_dead_and_with_its_head,He_went_galumphing_back.And_hast_thou_slain_the_Jabberwock?Come_to_my_arms,my_beamish_boy,Oh_frabjous_day.Callooh_callay.He_chortled_in_his_joy.Twas_brillig,and_the_slithy_toves,Did_gyre_and_gimble_in_the_wabe,All_mimsy_were_the_borogoves,And_the_mome-raths_outgrabe.' > $tmpdir/$pid.lq

if (!~ ``(){cat $tmpdir/$pid.lw} ``(){cat $tmpdir/$pid.lq})
	fail expected long string and long word to be identical
if (! x=`{wc -c $tmpdir/$pid.lw} ~ $x(1) 1088)
	fail expected long word to be 1088 bytes
if (! x=`{wc -c $tmpdir/$pid.lq} ~ $x(1) 1088)
	fail expected long quote to be 1088 bytes

rm $tmpdir/$pid.lw
rm $tmpdir/$pid.lq

submatch 'echo hi |[2' 'rc: expected ''='' or '']'' after digit' 'scan error'
submatch 'echo hi |[92=]' 'rc: expected digit after ''=''' 'scan error'
submatch 'echo hi |[a]' 'rc: expected digit after ''[''' 'scan error'
submatch 'echo hi |[2-' 'rc: expected ''='' or '']'' after digit' 'scan error'
submatch 'echo hi |[2=99a]' 'rc: expected '']'' after digit' 'scan error'
submatch 'echo hi |[2=a99]' 'rc: expected digit or '']'' after ''=''' 'scan error'
submatch 'echo ''hi' 'rc: eof in quoted string' 'scan error'

ifs='' {
	if (!~ 'h i' `{echo -n h\
i})
		fail backslash-newline to space conversion
	if (!~ $rc^\rc `{echo -n $rc\rc})
		fail backslash after variable name did not terminate variable name scan
	if (!~ $rc^' rc' `{echo -n $rc\
rc})
		fail backslash-newline after variable name space conversion
	if (!~ 'h\i' `{echo -n h\i})
		fail backslash in the middle of word
	if (!~ 'h \ i' `{echo -n h \ i})
		fail free-standing backslash
}

if (! $rc -c '# eof in comment')
	fail eof in comment exited with nonzero status

# test the syntax error printer

prompt='' if (!~ `` $nl {$rc -cif>[2=1]} 'rc: line 1: '*' error near if')
	fail print syntax error

prompt='' if (!~ `` $nl {$rc -icif>[2=1]} *' error')
	fail print syntax error

#
# builtins
#

fn foo {
	return sigfpe
}

foo
if (!~ $status sigfpe)
	fail return builtin did not return sigfpe

fn foo # test deleting of function
fn bar {
	for (i in 1 2 3 4 5)
		if (~ $i 3)
			return
}

bar
if (!~ $i 3)
	fail return inside loop inside function failed

submatch return 'rc: return outside of function' 'return outside of function'
submatch 'break 1' 'rc: too many arguments to break' 'break arg count'
submatch break 'rc: break outside of loop' 'break outside of loop'

for (i in 1 2 3 4 5)
	if (~ $i 2)
		break
if (!~ $i 2)
	fail break out of loop

submatch 'wait foo' 'rc: `foo'' is a bad number' 'bogus argument to wait'

if (~ `{echo -n} ?)
	fail echo -n
if (!~ `` '' {echo --} $nl)
	fail echo --

pwd=`{/bin/pwd -P} cdpath=/ { # some local assignments
	home=/tmp cd
	if (!~ `{/bin/pwd -P} `{sh -c 'cd /tmp; /bin/pwd -P'})
		fail could not cd to '$home'

	cdpath=/ cd tmp
	if (!~ `{/bin/pwd -P} `{sh -c 'cd /tmp; /bin/pwd -P'})
		fail could not cd to /tmp

	cd $pwd
	if (!~ `{/bin/pwd -P} `{sh -c 'cd $pwd; /bin/pwd -P'})
		fail could not cd to current directory!
}

# Test that cd to a directory found via cdpath produces output
# when interactive.
submatch 'cdpath=/ cd tmp' /tmp 'cdpath produced wrong output'

*=(1 2 3 4 5) {
	expect bad number
	shift foo
	expect arg count
	shift 1 2 3
	expect shift overflow
	shift 123
	shift 3
	if (!~ $#* 2)
		fail shift 3 of '(1 2 3 4 5)' failed
	shift
	if (!~ $* 5)
		fail shift failed to shift left-to-right
}

false
eval && fail null eval reset '$status'

if (!~ `{rm=(); fn rm; path=(. /bin); whatis rm} /bin/rm)
	fail rm isn''''t in bin!?

expect list of signal handlers
whatis -s

expect list of variables and functions
whatis

submatch 'whatis -x' 'whatis: bad option: -x' 'bad option to whatis'

submatch 'whatis /frobnatz' '/frobnatz not found' 'search for /frobnatz'

if (~ `{whatis limit >[2]/dev/null} builtin) {
	limit coredumpsize 0
	if (!~ `{limit coredumpsize} 0*)
		fail failed to set coredumpsize to zero
	if (!~ `` () {limit coredumpsize} `` () {limit|grep coredumpsize})
		fail limit limit
	submatch 'limit foo' 'no such limit' 'bad limit'
}

fn cd

submatch 'cd a b c' 'rc: too many arguments to cd' 'cd arg count'
$rc -c 'cdpath=() cd /frobnatz' >[2]/dev/null && fail 'cd to /frobnatz succeeded!?'
submatch 'cdpath='''' cd frobnatz' 'couldn''t cd to frobnatz' 'cd to frobnatz succeeded!?'

'if'=keyword {
	{whatis if | fgrep '''if''=keyword' >/dev/null} || fail whatis of keyword is not quoted
}

#
# wait
#

submatch 'wait 1 2 3' 'rc: too many arguments to wait' 'wait arg count'
$rc -c 'wait 1' >[2]/dev/null && fail wait 1

sleep 3&
expect $apid
echo $apids
wait

if (~ `` '' {wait} ?)
	fail waiting for nothing

#
# matching
#
touch $tmpdir/abc.$pid $tmpdir/bbc.$pid
mkdir $tmpdir/dir.$pid $tmpdir/dip.$pid
touch $tmpdir/dir.$pid/^(a b c) $tmpdir/dip.$pid/^(a b c)

if (!~ 123 [~x]?[0-9])
	fail match
if (!~ () *)
	fail match of null list with '*'
if (~ () *v*)
	fail match of null list with '*v*' succeeded
if (!~ (foo bar zar) *****z*****)
	fail match of list by one pattern failed
if (~ (foo bar zar) *c*)
	fail bad match
if (!~ [aaa [aaa)
	fail bad rangematch
if (!~ ']' []])
	fail match right bracket
if (~ x [y])
	fail rangematch out of range
if (~ x x?)
	fail too many characters in pattern

sh -c 'test -f /////$tmpdir//////a?c.'^$pid || fail glob with many slashes
if (!~ /////$tmpdir//////a*.$pid /////$tmpdir//////a?c.$pid)
	fail glob with many slashes
if (!~ ////$tmpdir////di?.$pid////* ////$tmpdir////dir.$pid////*b*)
	fail glob with more slashes
if (! @{cd $tmpdir; ~ *.$pid/a d*/*})
	fail glob in current directory
if (!~ $tmpdir/?bc.$pid $tmpdir/bbc.$pid)
	fail match of bbc.$pid against '('abc.$pid bbc.$pid')'

rm $tmpdir/abc.$pid $tmpdir/bbc.$pid
rm -rf $tmpdir/dir.$pid $tmpdir/dip.$pid

#
# signals
#
fn sigint {eval}
kill -2 $pid
fn sigint

#
# path searching
#
$rc -c /frobnatz >[2]/dev/null && fail 'search error'

touch $tmpdir/noexec.$pid
chmod a-x $tmpdir/noexec.$pid
$rc -c $tmpdir/noexec.$pid >[2]/dev/null && fail $tmpdir/noexec.$pid is found!?
rm $tmpdir/noexec.$pid

submatch 'path='''' frobnatz' 'rc: cannot find `frobnatz''' 'search error'

{path=() /bin/sh -c 'exit 0'} || fail abs pathname with path set to null

#
# options
#

# this test is meaningless; not really a trip
expect prompt, echo hi
home=/frobnatz $rc -nolpeivdxc 'echo hi'
if (!~ `` $nl {$rc -c>[2=1]} *': option requires an argument -- c')
	fail getopt on -c
if (!~ `` $nl {$rc -q>[2=1]} *': bad option: -q')
	fail getopt on -q (bogus option)
if (!~ `{echo '#echo' | $rc -v |[2] sed 's/#//'} echo)
	fail rc -v

#
# dot
#

if (~ `` '' . ?*)
	fail null dot
if (~ `` '' {. -i} ?*)
	fail null dot -i

cat > $tmpdir/dot.$pid << eof
echo hi
eof

prompt=';' if (!~ `` '' {. -i $tmpdir/dot.$pid>[2=1]} ';hi'^$nl';')
	fail dot -i
submatch .' '$tmpdir/dot.$pid hi dot

rm $tmpdir/dot.$pid

$rc -c '. /frobnatz' >[2]/dev/null && fail 'dot of a nonexistent file'

#
# stdin
#
if (!~ `{echo echo hi | $rc} hi)
	fail piping stdin to rc

#
# functions, variables & environment
#
fn --- {for(i)a|[2=3]b>>c<<<e&f>[2=1]}

if (whatis printenv >/dev/null>[2=1]) {
	printenv=printenv
} else if (whatis env >/dev/null>[2=1]) {
	printenv=env
} else
	printenv=()

if (~ $#printenv 1 && !~ `` $nl {$printenv | grep fn___2d__2d__2d} 'fn___2d__2d__2d={for(i in $*)a|[2=3]b >>c <<<e&f >[2=1]}')
	fail protect_env

fn --- {replace}
~ `{whatis -- ---} *replace* || fail replace a function definition
fn ---
whatis -- --- >[2]/dev/null && fail function deletion
foo=bar *=bar
foo=nest *=nest {
	~ $foo nest || fail local assignment
	~ $* nest || fail local assignment to '$*'
	foo=()
	*=()
	~ $foo () || fail local deletion
	~ $* () || fail local deletion to '$*'
}
~ $foo bar || fail restore of global after local group
~ $* bar || fail restore of '$*' after local group
~ `{exec>[2=1];$rc -xc 'foo=()'} 'foo=()' || fail -x echo of variable deletion

fn_ff='{' prompt='' if (!~ `` $nl {$rc -cff>[2=1]} 'rc: line 1: '*' error near eof')
	fail 'bogus function in environment'

#
# statuses
#
~ `{$rc -ec 'sleep 10&kill -9 $apid;wait'>[2=1]} killed ||
	fail status diagnostic

$rc -c 'exit 0 sigfpe' && fail exit of bad pipeline is true

submatch 'exit foo' 'bad status' 'exit diagnostic'

#
# control structures
#
if (!~ `{false || echo hi} hi)
	fail '||'
if (!~ `{true && echo hi} hi)
	fail '&&'
if (~ `{true || echo hi} hi)
	fail '||'
if (~ `{false && echo hi} hi)
	fail '&&'

while (false)
	fail false while
while (true) {
	break
	fail break in while
}

switch (foo) {
	case bar
		fail matched bar in switch
	case foo
		eval
	case *
		fail match foo in switch
}

switch (nothing) {
	case bar
		fail matched bar in switch
	case *
		i=frobnatz
}

~ $i frobnatz || fail match '*' in switch

submatch '()=()' 'rc: null variable name' 'assignment diagnostic'
submatch 'fn () {eval}' 'rc: null function name' 'assigning null function name'

#
# prompt
#
fn prompt {echo hi}
prompt=() if (!~ `{$rc -i /dev/null>[2]/dev/null} hi) fail fn prompt
fn prompt

#
# history
#
history=$tmpdir/hist.$pid prompt='' echo 'history=()' | $rc -i

if (!~ `{cat $tmpdir/hist.$pid} 'history=()')
	fail output to history file

history=$tmpdir/hist.$pid prompt='' echo 'history=()' | $rc -i

if (!~ `` () {cat $tmpdir/hist.$pid} 'history=()
history=()
')
	fail append to history file

rm $tmpdir/hist.$pid

if (!~ `{history=/frobnatz/foo prompt='' echo eval | $rc -i >[2=1]} ?*)
	fail accessing bad history file

#
# regression
#

expect date
{ date & wait } |cat

# Making rc's input non-blocking should have no untoward side effects.
x=`{ { sleep 1; echo echo foo } | { ./tripping n; $rc >[2=1] } }
if (!~ foo $x)
	fail input file descriptor nonblocking

# `rc -s' reads from stdin, but should not imply `-i'
expect foo bar qux
$rc -s foo bar qux <<'eof'
echo $*
eof

# Believe it or not, I broke root directory globbing in rc-1.6b1.
x=/*
~ '/*' $^x && fail root directory globbing

# fn sigexit should be cleared in children

x = ()
expect rc: cannot find '`nonesuch'''
x = `{true | nonesuch}; if (~ $x trip) fail sigexit in children
x = `{ < /dev/null wc |grep xxx }; if (~ $x trip) fail sigexit in children
x = `{{ wc | wc } < /dev/null }; if (~ $x trip) fail sigexit in children

# core dumps in glob.c
~ () '*' && fail globber problem
~ () '**' && fail globber problem

# check for ctrl-a bug
x=`{./tripping a}
~ `{$rc -c 'echo $x'} $x || fail ctrl-a bug detected

# check for hilarious quoting bug introduced while fixing ctrl-a
x=('#' '#' '#')
eval z^`{whatis -v x}
~ $#zx 3 || fail hilarious quoting bug

# parens bypass quote detector bug
fn x {echo x.y $(x.y)}
~ ``''{whatis -f x} 'fn x {echo x.y $(x^.y)}
' || fail sneaky parens bug

# before rc-1.7.1, certain glob patterns could fail on broken symlinks
mkdir $tmpdir/qux
ln -s /frobnatz $tmpdir/qux/foo
x=$tmpdir/qux/foo*
~ $x $tmpdir/qux/foo || { rm -rf $tmpdir/qux; fail broken symlink globbing }
x=$tmpdir/qux*/foo
~ $x $tmpdir/qux/foo || { rm -rf $tmpdir/qux; fail broken symlink globbing }

rm -rf $tmpdir

#############################################################################
## Check builtin continue in while loop.
#############################################################################
q=''''
C=$q^while-continue$q
L=()

save_star = *
ten = a^(1 2 3 4 5 6 7 8 9 10)
* = $ten
while (! ~ $#* 0) {
  n = $1; shift
  if (~ $n a2 a3) {
    continue
  }
  L=($L $n)
}
* = $save_star; save_star = ()

if (!~ $#L 8) {
  fail Wrong length of list from $C: $#L
}
if (!~ $L(1) a1) {
  fail First element of $C list is not a1: $L(1)
}
if (!~ $L(2) a4) {
  fail Second element of $C list is not a4: $L(2)
}
C=() L=()

#############################################################################
## Check builtin continue in for loop.
#############################################################################
C=$q^for-continue$q
L=()

for (x in a b c d e f g) {
  if (~ $x c f) {
    continue
  }
  L=($L $x)
}
if (!~ $#L 5) {
  fail Wrong length of list from $C
}
if (!~ $L(1) a) {
  fail First element of $C list is not a: $L(1)
}
if (!~ $L(3) d) {
  fail Third element of $C list is not d: $L(3)
}
if (!~ $L(5) g) {
  fail Fifth element of $C list is not g: $L(5)
}
C=() L=()

submatch continue 'rc: continue outside of loop' 'continue outside of loop'

#############################################################################
## check builtin continue in for loop (2)
#############################################################################
L=()
for (x in a b c d e f g) {
  if (~ $x b d) {
    continue
  }
  L=($L $x)
  if (~ $x f) {
    break;
  }
}

if (!~ $^L 'a c e f') {
  fail List should be '(a c e f)', but is $L
}

# test support for unquoted =
submatch 'echo foo = bar' 'foo = bar' 'unquoted equals 1'
submatch 'echo foo=bar' 'foo=bar' 'unquoted equals 2'
submatch 'echo foo=' 'foo=' 'unquoted equals 3'
submatch 'echo =bar; whatis -v echo' 'echo=bar' 'unquoted equals 4'

# test for github issue #34
X=`{ $rc -ec 'b=true; while($b){b=false}; echo YYY' }
if (! ~ $X YYY) {
    fail '"rc -e" exits when condition in the while statement fails in the second iteration'
}

# test for counter intuitive redirection parse
A=``($nl){ $rc -c 'mkdir / >[2=1] | tr a-z A-Z' }
B=``($nl){ $rc -c '>[2=1] mkdir / | tr a-z A-Z' }
~ $A $B || fail counter intuitive redirection bug, $A '!=' $B

# test for github issue #40
$rc -ec 'false | false'
if (~ $status 0) {
	fail '"rc -e" exits with zero status when command in pipeline returns non-zero'
}
$rc -ec 'X=`{false}'
if (~ $status 0) {
	fail '"rc -e" exits with zero status when backquote command returns non-zero'
}

<<<<<<< HEAD
# exercise "if not"
submatch 'if (false) echo foo; if not echo bar' 'bar' 'if not 1'
submatch 'if (false) echo foo; echo qux; if not echo bar' 'rc: `if not'' must follow `if''' 'if not 2'
=======
# exercise flag builtin
submatch 'flag' 'rc: not enough arguments to flag' 'flag no args'
submatch 'flag a b c' 'usage: flag f [ + | - ]' 'flag 3 args'
submatch 'flag xx' 'usage: flag f [ + | - ]' 'flag wrong first arg'
submatch 'flag x x' 'usage: flag f [ + | - ]' 'flag wrong second arg'
submatch 'flag c && echo yes' yes 'flag c'
submatch 'flag x +; flag x -' 'flag x -' 'setting x flag'
>>>>>>> 54ccf74c
<|MERGE_RESOLUTION|>--- conflicted
+++ resolved
@@ -704,16 +704,14 @@
 	fail '"rc -e" exits with zero status when backquote command returns non-zero'
 }
 
-<<<<<<< HEAD
 # exercise "if not"
 submatch 'if (false) echo foo; if not echo bar' 'bar' 'if not 1'
 submatch 'if (false) echo foo; echo qux; if not echo bar' 'rc: `if not'' must follow `if''' 'if not 2'
-=======
+
 # exercise flag builtin
 submatch 'flag' 'rc: not enough arguments to flag' 'flag no args'
 submatch 'flag a b c' 'usage: flag f [ + | - ]' 'flag 3 args'
 submatch 'flag xx' 'usage: flag f [ + | - ]' 'flag wrong first arg'
 submatch 'flag x x' 'usage: flag f [ + | - ]' 'flag wrong second arg'
 submatch 'flag c && echo yes' yes 'flag c'
-submatch 'flag x +; flag x -' 'flag x -' 'setting x flag'
->>>>>>> 54ccf74c
+submatch 'flag x +; flag x -' 'flag x -' 'setting x flag'
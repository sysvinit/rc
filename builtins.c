/* builtins.c: the collection of rc's builtin commands */

/*
	NOTE: rc's builtins do not call "rc_error" because they are
	commands, and rc errors usually arise from syntax errors. e.g.,
	you probably don't want interpretation of a shell script to stop
	because of a bad umask.
*/

#include "rc.h"

#include <sys/ioctl.h>
#include <sys/stat.h>
#include <setjmp.h>
#include <errno.h>

#include "addon.h"
#include "input.h"
#include "jbwrap.h"
#include "rlimit.h"
#include "sigmsgs.h"

<<<<<<< HEAD
static void b_break(char **), b_cd(char **), b_continue(char **), b_eval(char **), b_exit(char **),
	b_newpgrp(char **), b_return(char **), b_shift(char **), b_umask(char **),
=======
static void b_break(char **), b_cd(char **), b_continue(char **), b_eval(char **), b_flag(char **),
	b_exit(char **), b_newpgrp(char **), b_return(char **), b_shift(char **), b_umask(char **),
>>>>>>> 54ccf74c
	b_wait(char **), b_whatis(char **);

#if HAVE_SETRLIMIT
static void b_limit(char **);
#endif

#if RC_ECHO
static void b_echo(char **);
#endif

static struct {
	builtin_t *p;
	char *name;
} builtins[] = {
	{ b_break,	"break" },
	{ b_builtin,	"builtin" },
	{ b_cd,		"cd" },
	{ b_continue,	"continue" },
#if RC_ECHO
	{ b_echo,	"echo" },
#endif
	{ b_eval,	"eval" },
	{ b_exec,	"exec" },
	{ b_exit,	"exit" },
        { b_flag,	"flag" },
#if HAVE_SETRLIMIT
        { b_limit,	"limit" },
#endif
        { b_newpgrp,	"newpgrp" },
        { b_return,	"return" },
        { b_shift,	"shift" },
        { b_umask,	"umask" },
        { b_wait,	"wait" },
        { b_whatis,	"whatis" },
        { b_dot,	"." },
#ifdef ADDONS
        ADDONS
#endif
};

extern builtin_t *isbuiltin(char *s) {
    int i;
    for (i = 0; i < arraysize(builtins); i++)
        if (streq(builtins[i].name, s))
            return builtins[i].p;
    return NULL;
}

/* funcall() is the wrapper used to invoke shell functions. pushes $*, and "return" returns here. */

extern void funcall(char **av) {
	Jbwrap j;
	Estack e1, e2;
	Edata jreturn, star;
	if (sigsetjmp(j.j, 1))
		return;
	starassign(*av, av+1, TRUE);
	jreturn.jb = &j;
	star.name = "*";
	except(eReturn, jreturn, &e1);
	except(eVarstack, star, &e2);
	walk(treecpy(fnlookup(*av), nalloc), TRUE);
	varrm("*", TRUE);
	unexcept(eVarstack);
	unexcept(eReturn);
}

static void arg_count(char *name) {
    fprint(2, RC "too many arguments to %s\n", name);
    set(FALSE);
}

static void badnum(char *num) {
    fprint(2, RC "`%s' is a bad number\n", num);
    set(FALSE);
}

/* a dummy command. (exec() performs "exec" simply by not forking) */

extern void b_exec(char **ignore) {
}

#if RC_ECHO
/* echo -n omits a newline. echo -- -n echos '-n' */

static void b_echo(char **av) {
    char *format = "%A\n";
    if (*++av != NULL) {
        if (streq(*av, "-n"))
            format = "%A", av++;
        else if (streq(*av, "--"))
            av++;
    }
    fprint(1, format, av);
    set(TRUE);
}
#endif

/* cd. traverse $cdpath if the directory given is not an absolute pathname */

static void b_cd(char **av) {
    List *s, nil;
    char *path = NULL;
    size_t t, pathlen = 0;
    if (*++av == NULL) {
        s = varlookup("home");
        *av = (s == NULL) ? "/" : s->w;
    } else if (av[1] != NULL) {
        arg_count("cd");
        return;
    }
    if (isabsolute(*av) || streq(*av, ".") || streq(*av, "..")) { /* absolute pathname? */
        if (chdir(*av) < 0) {
            set(FALSE);
            uerror(*av);
        } else
            set(TRUE);
    } else {
        s = varlookup("cdpath");
        if (s == NULL) {
            s = &nil;
            nil.w = "";
            nil.n = NULL;
        }
        do {
            if (s != &nil && *s->w != '\0') {
                t = strlen(*av) + strlen(s->w) + 2;
                if (t > pathlen)
                    path = nalloc(pathlen = t);
                strcpy(path, s->w);
                if (!streq(s->w, "/")) /* "//" is special to POSIX */
                    strcat(path, "/");
                strcat(path, *av);
            } else {
                pathlen = 0;
                path = *av;
            }
            if (chdir(path) >= 0) {
                set(TRUE);
                if (interactive && *s->w != '\0' && !streq(s->w, "."))
                    fprint(1, "%s\n", path);
                return;
            }
            s = s->n;
        } while (s != NULL);
        fprint(2, "couldn't cd to %s\n", *av);
        set(FALSE);
    }
}

static void b_umask(char **av) {
    int i;
    if (*++av == NULL) {
        set(TRUE);
        i = umask(0);
        umask(i);
        fprint(1, "0%o\n", i);
    } else if (av[1] == NULL) {
        i = o2u(*av);
        if ((unsigned int) i > 0777) {
            fprint(2, "bad umask\n");
            set(FALSE);
        } else {
            umask(i);
            set(TRUE);
        }
    } else {
        arg_count("umask");
        return;
    }
}

static void b_exit(char **av) {
	if (*++av != NULL)
		ssetstatus(av);
	rc_exit(getstatus());
}

static void b_flag(char **av) {
	bool *flagp = NULL;
	char f;
        int mode = 3; /* 0 = reset (-), 1 = set (+), 2 = test */
	const char *usage = "usage: flag f [ + | - ]\n";

	if (*++av == NULL) {
		fprint(2, RC "not enough arguments to flag\n");
		set(FALSE);
		return;
	}
	f = av[0][0];
	if (f == '\0' || av[0][1] != '\0') goto flag_usage;
	if (*++av == NULL) {
		mode = 2;
	} else if (av[0][0] == '+' && av[0][1] == '\0') {
		mode = 1;
	} else if (av[0][0] == '-' && av[0][1] == '\0') {
		mode = 0;
	}
	if (mode == 3) goto flag_usage;
	switch (f) {
		case 'c':
			if (mode != 2) goto flag_immutable;
			set(dashsee[0] != NULL);
			return;
		case 'd':
			if (mode != 2) goto flag_immutable;
			flagp = &dashdee; break;
		case 'e': flagp = &dashee; break;
		case 'i': flagp = &interactive; break;
		case 'l':
			  if (mode != 2) goto flag_immutable;
			  flagp = &dashell; break;
		case 'n': flagp = &dashen; break;
		case 'o':
			  if (mode != 2) goto flag_immutable;
			  flagp = &dashoh; break;
		case 'p':
			  if (mode != 2) goto flag_immutable;
			  flagp = &dashpee; break;
		case 's':
			  if (mode != 2) goto flag_immutable;
			  flagp = &dashess; break;
		case 'v': flagp = &dashvee; break;
		case 'x': flagp = &dashex; break;
        }
	if (flagp != NULL) {
		if (mode == 2)
			set(*flagp);
		else {
			*flagp = mode;
			set(TRUE);
		}
	} else {
		fprint(2, RC "unknown flag");
		set(FALSE);
	}
	return;
flag_immutable:
	fprint(2, RC "flag immutable\n");
	set(FALSE);
	return;
flag_usage:
	fprint(2, usage);
	set(FALSE);
}

/* raise a "return" exception, i.e., return from a function. if an integer argument is present, set $status to it */

static void b_return(char **av) {
	if (*++av != NULL)
		ssetstatus(av);
	rc_raise(eReturn);
}

/* raise a "break" exception for breaking out of for and while loops */

static void b_break(char **av) {
	if (av[1] != NULL) {
		arg_count("break");
		return;
	}
	rc_raise(eBreak);
}

/* raise a "continue" exception to finish early an iteration of 'for' and 'while' loops */

static void b_continue(char **av) {
	if (av[1] != NULL) {
		arg_count("continue");
		return;
	}
	rc_raise(eContinue);
}

/* shift $* n places (default 1) */

static void b_shift(char **av) {
	int shift = (av[1] == NULL ? 1 : a2u(av[1]));
	List *s, *dollarzero;
	if (av[1] != NULL && av[2] != NULL) {
		arg_count("shift");
		return;
	}
	if (shift < 0) {
		badnum(av[1]);
		return;
	}
	s = varlookup("*")->n;
	dollarzero = varlookup("0");
	while (s != NULL && shift != 0) {
		s = s->n;
		--shift;
	}
	if (s == NULL && shift != 0) {
		fprint(2, "rc: cannot shift\n");
		set(FALSE);
	} else {
		varassign("*", append(dollarzero, s), FALSE);
		set(TRUE);
	}
}

/* dud function */

extern void b_builtin(char **ignore) {
}

/* wait for a given process, or all outstanding processes */

static void b_wait(char **av) {
	int status;
	pid_t pid;
	if (av[1] == NULL) {
		waitforall();
		return;
	}
	if (av[2] != NULL) {
		arg_count("wait");
		return;
	}
	if ((pid = a2u(av[1])) < 0) {
		badnum(av[1]);
		return;
	}
	if (rc_wait4(pid, &status, FALSE) > 0)
		setstatus(pid, status);
	else
		set(FALSE);
	sigchk();
}

/*
   whatis without arguments prints all variables and functions. Otherwise, check to see if a name
   is defined as a variable, function or pathname.
*/

#define not(b)	((b)^TRUE)
#define show(b)	(not(eff|vee|pee|bee|ess)|(b))

static bool issig(char *s) {
	int i;
	for (i = 0; i < NUMOFSIGNALS; i++)
		if (streq(s, signals[i].name))
			return TRUE;
	return FALSE;
}

static void b_whatis(char **av) {
	bool ess, eff, vee, pee, bee;
	bool f, found;
	int i, ac, c;
	List *s;
	Node *n;
	char *e;
	for (rc_optind = ac = 0; av[ac] != NULL; ac++)
		; /* count the arguments for getopt */
	ess = eff = vee = pee = bee = FALSE;
	while ((c = rc_getopt(ac, av, "sfvpb")) != -1)
		switch (c) {
		default: set(FALSE); return;
		case 's': ess = TRUE; break;
		case 'f': eff = TRUE; break;
		case 'v': vee = TRUE; break;
		case 'p': pee = TRUE; break;
		case 'b': bee = TRUE; break;
		}
	av += rc_optind;
	if (*av == NULL) {
		if (vee|eff)
			whatare_all_vars(eff, vee);
		if (ess)
			whatare_all_signals();
		if (bee)
			for (i = 0; i < arraysize(builtins); i++)
				fprint(1, "builtin %s\n", builtins[i].name);
		if (pee)
			fprint(2, "whatis -p: must specify argument\n");
		if (show(FALSE)) /* no options? */
			whatare_all_vars(TRUE, TRUE);
		set(TRUE);
		return;
	}
	found = TRUE;
	for (i = 0; av[i] != NULL; i++) {
		f = FALSE;
		errno = ENOENT;
		if (show(vee) && (s = varlookup(av[i])) != NULL) {
			f = TRUE;
			prettyprint_var(1, av[i], s);
		}
		if (((show(ess)&&issig(av[i])) || show(eff)) && (n = fnlookup(av[i])) != NULL) {
			f = TRUE;
			prettyprint_fn(1, av[i], n);
		} else if (show(bee) && isbuiltin(av[i]) != NULL) {
			f = TRUE;
			fprint(1, "builtin %s\n", av[i]);
		} else if (show(pee) && (e = which(av[i], FALSE)) != NULL) {
			f = TRUE;
			fprint(1, "%S\n", e);
		}
		if (!f) {
			found = FALSE;
			if (errno != ENOENT)
				uerror(av[i]);
			else
				fprint(2, "%s not found\n", av[i]);
		}
	}
	set(found);
}

/* push a string to be eval'ed onto the input stack. evaluate it */

static void b_eval(char **av) {
	bool i = interactive;
	if (av[1] == NULL)
		return;
	interactive = FALSE;
	pushstring(av + 1, i); /* don't reset line numbers on noninteractive eval */
	doit(TRUE);
	interactive = i;
}

/*
   push a file to be interpreted onto the input stack. with "-i" treat this as an interactive
   input source.
*/

extern void b_dot(char **av) {
	int fd;
	bool old_i = interactive, i = FALSE;
	Estack e;
	Edata star;
	av++;
	if (*av == NULL)
		return;
	if (streq(*av, "-i")) {
		av++;
		i = TRUE;
	}
	if (dasheye) { /* rc -i file has to do the right thing. reset the dasheye state to FALSE, though. */
		dasheye = FALSE;
		i = TRUE;
	}
	if (*av == NULL)
		return;
	fd = rc_open(*av, rFrom);
	if (fd < 0) {
		uerror(*av);
		set(FALSE);
		return;
	}
	starassign(*av, av+1, TRUE);
	interactive = i;
	pushfd(fd);
	star.name = "*";
	except(eVarstack, star, &e);
	doit(TRUE);
	varrm("*", TRUE);
	unexcept(eVarstack);
	interactive = old_i;
}

/* put rc into a new pgrp. Used on the NeXT where the Terminal program is broken (sigh) */

static void b_newpgrp(char **av) {
	if (av[1] != NULL) {
		arg_count("newpgrp");
		return;
	}
	setpgid(rc_pid, rc_pid); /* XXX check return value */
	tcsetpgrp(2, rc_pid); /* XXX check return value */
}

/* Berkeley limit support was cleaned up by Paul Haahr. */

#if HAVE_SETRLIMIT
static const struct Suffix
	kbsuf = { NULL, 1024, "k" },
	mbsuf = { &kbsuf, 1024*1024, "m" },
	gbsuf = { &mbsuf, 1024*1024*1024, "g" },
	stsuf = { NULL, 1, "s" },
	mtsuf = { &stsuf, 60, "m" },
	htsuf = { &mtsuf, 60*60, "h" };
#define	SIZESUF &gbsuf
#define	TIMESUF &htsuf
#define	NOSUF ((struct Suffix *) NULL)  /* for RLIMIT_NOFILE on SunOS 4.1 */

static const struct Limit limits[] = {
	{ "cputime",		RLIMIT_CPU,	TIMESUF },
	{ "filesize",		RLIMIT_FSIZE,	SIZESUF },
	{ "datasize",		RLIMIT_DATA,	SIZESUF },
	{ "stacksize",		RLIMIT_STACK,	SIZESUF },
	{ "coredumpsize",	RLIMIT_CORE,	SIZESUF },
#ifdef RLIMIT_NOFILE  /* SUSv2, but not universal */
	{ "descriptors",	RLIMIT_NOFILE,	NOSUF },
#endif
#ifdef RLIMIT_AS /* SUSv2, but not universal */
	{ "memoryuse",		RLIMIT_AS,	SIZESUF },
#endif
#if defined(RLIMIT_VMEM) && !defined(RLIMIT_AS) /* old name for AS */
	{ "memoryuse",		RLIMIT_VMEM,	SIZESUF },
#endif
#ifdef RLIMIT_RSS
	{ "memoryrss",		RLIMIT_RSS,	SIZESUF },
#endif
#ifdef RLIMIT_NPROC
	{ "maxproc",		RLIMIT_NPROC,	NOSUF },
#endif
#ifdef RLIMIT_MEMLOCK
	{ "memorylocked",	RLIMIT_MEMLOCK,	SIZESUF },
#endif
#ifdef RLIMIT_LOCKS
	{ "filelocks",		RLIMIT_LOCKS,	NOSUF },
#endif
	{ NULL, 0, NULL }
};

static void printlimit(const struct Limit *limit, bool hard) {
	struct rlimit rlim;
	rlim_t lim;
	getrlimit(limit->flag, &rlim);
	if (hard)
		lim = rlim.rlim_max;
	else
		lim = rlim.rlim_cur;
	if (lim == RLIM_INFINITY)
		fprint(1, "%s \tunlimited\n", limit->name);
	else {
		const struct Suffix *suf;
		for (suf = limit->suffix; suf != NULL; suf = suf->next)
			if (lim % suf->amount == 0 && (lim != 0 || suf->amount > 1)) {
				lim /= suf->amount;
				break;
			}
		fprint(1, RLIM_FMT, limit->name, (RLIM_CONV)lim, (suf == NULL || lim == 0) ? "" : suf->name);
	}
}

static bool parselimit(const struct Limit *resource, rlim_t *limit, char *s) {
	char *t;
	int len = strlen(s);
	const struct Suffix *suf = resource->suffix;

	*limit = 1;
	if (streq(s, "unlimited")) {
		*limit = RLIM_INFINITY;
		return TRUE;
	}
	if (suf == TIMESUF && (t = strchr(s, ':')) != NULL) {
		int min, sec;
		*t++ = '\0';
		min = a2u(s); sec = a2u(t);
		if (min == -1 || sec == -1) return FALSE;
		*limit = 60 * min + sec;
	} else {
		int n;
		for (; suf != NULL; suf = suf->next)
			if (streq(suf->name, s + len - strlen(suf->name))) {
				s[len - strlen(suf->name)] = '\0';
				*limit *= suf->amount;
				break;
			}
		n = a2u(s);
		if (n == -1) return FALSE;
		*limit *= n;
	}
	return TRUE;
}

static void b_limit(char **av) {
	const struct Limit *lp = limits;
	bool hard = FALSE;
	if (*++av != NULL && streq(*av, "-h")) {
		av++;
		hard = TRUE;
	}
	if (*av == NULL) {
		for (; lp->name != NULL; lp++)
			printlimit(lp, hard);
		return;
	}
	for (;; lp++) {
		if (lp->name == NULL) {
			fprint(2, "no such limit\n");
			set(FALSE);
			return;
		}
		if (streq(*av, lp->name))
			break;
	}
	if (*++av == NULL)
		printlimit(lp, hard);
	else {
		struct rlimit rlim;
		rlim_t pl;
		getrlimit(lp->flag, &rlim);
		if (!parselimit(lp, &pl, *av)) {
			fprint(2, "bad limit\n");
			set(FALSE);
			return;
		}
		if (hard)
			rlim.rlim_max = pl;
		else
			rlim.rlim_cur = pl;
		if (setrlimit(lp->flag, &rlim) == -1) {
			uerror("setrlimit");
			set(FALSE);
		} else
			set(TRUE);
	}
}
#endif<|MERGE_RESOLUTION|>--- conflicted
+++ resolved
@@ -20,13 +20,8 @@
 #include "rlimit.h"
 #include "sigmsgs.h"
 
-<<<<<<< HEAD
-static void b_break(char **), b_cd(char **), b_continue(char **), b_eval(char **), b_exit(char **),
-	b_newpgrp(char **), b_return(char **), b_shift(char **), b_umask(char **),
-=======
 static void b_break(char **), b_cd(char **), b_continue(char **), b_eval(char **), b_flag(char **),
 	b_exit(char **), b_newpgrp(char **), b_return(char **), b_shift(char **), b_umask(char **),
->>>>>>> 54ccf74c
 	b_wait(char **), b_whatis(char **);
 
 #if HAVE_SETRLIMIT
